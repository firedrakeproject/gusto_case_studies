from firedrake import (ExtrudedMesh, SpatialCoordinate, cos, sin, pi, sqrt,
                       exp, Constant, Function, as_vector, inner,
                       errornorm, norm, NonlinearVariationalProblem,
                       NonlinearVariationalSolver, FiniteElement, HDiv, HCurl,
                       TensorProductElement, interval, VertexBasedLimiter,
                       max_value, CubedSphereMesh)
from gusto import *
import gusto.thermodynamics as tde
import sys

pick_up = ('--pick_up' in sys.argv)

# ---------------------------------------------------------------------------- #
# Script Options
# ---------------------------------------------------------------------------- #
element_degree = 0
vector_invariant = False
variable_height = False
limit_theta = True
no_physics = True

# ---------------------------------------------------------------------------- #
# Test case Parameters
# ---------------------------------------------------------------------------- #
dt = 600.
days = 2.
tmax = days * 24. * 60. * 60.
dumpfreq = int(tmax / (8*days*dt))
ncells = 32
nlayers = 20
ref_level = 5
# For short simulations
# tmax = 10*dt
# dumpfreq = 1
# ncells = 11
# nlayers = 5

# ---------------------------------------------------------------------------- #
# Generate directory name to capture parameters
# ---------------------------------------------------------------------------- #
dirname = f'tropical_cyclone_dt{dt:.0f}_n{ncells}_degree{element_degree}_alpha55'

if limit_theta:
    dirname = f'{dirname}_theta_limited'
if vector_invariant:
    u_transport_option = 'vector_invariant'
    dirname += '_vector_invariant'
else:
    u_transport_option = 'vector_advection_form'
    dirname += '_vector_advective'
if variable_height:
    dirname += '_variable_height'
if no_physics:
    dirname += '_no_physics'
<<<<<<< HEAD
    
=======

>>>>>>> ef1b2935
output = OutputParameters(dirname=dirname,
                          dumpfreq=dumpfreq,
                          chkptfreq=dumpfreq,
                          dump_nc=True,
                          dump_vtus=False)

mesh_name = 'gusto_mesh'

# ---------------------------------------------------------------------------- #
# Routine to make HDiv/HCurl spaces for velocity recovery
# ---------------------------------------------------------------------------- #
def buildUrecoverySpaces(mesh, degree):
    # horizontal base spaces
    hdiv_family = "RTCF"
    hcurl_family = "RTCE"

    cell = mesh._base_mesh.ufl_cell().cellname()
    u_div_hori = FiniteElement(hdiv_family, cell, degree + 1)
    w_div_hori = FiniteElement("DG", cell, degree)
    u_curl_hori = FiniteElement(hcurl_family, cell, degree+1)
    w_curl_hori = FiniteElement("CG", cell, degree + 1)

    # vertical base spaces
    u_div_vert = FiniteElement("DG", interval, degree)
    w_div_vert = FiniteElement("CG", interval, degree + 1)
    u_curl_vert = FiniteElement("CG", interval, degree + 1)
    w_curl_vert = FiniteElement("DG", interval, degree)

    # build elements
    u_div_element = HDiv(TensorProductElement(u_div_hori, u_div_vert))
    w_div_element = HDiv(TensorProductElement(w_div_hori, w_div_vert))
    u_curl_element = HCurl(TensorProductElement(u_curl_hori, u_curl_vert))
    w_curl_element = HCurl(TensorProductElement(w_curl_hori, w_curl_vert))
    hdiv_element = u_div_element + w_div_element
    hcurl_element = u_curl_element + w_curl_element

    VHDiv = FunctionSpace(mesh, hdiv_element)
    VHCurl = FunctionSpace(mesh, hcurl_element)

    return VHDiv, VHCurl

# ---------------------------------------------------------------------------- #
# Set up Model
# ---------------------------------------------------------------------------- #
# Domain
a = 6.371229e6  # radius of earth
ztop = 3.0e4  # max height

if variable_height == True:
    layerheight=[]
    runningheight=0
    # Calculating Non-uniform height field
    for n in range(1,nlayers+1):
        mu = 8
        height = ztop * ((mu * (n / nlayers)**2 + 1)**0.5 - 1) / ((mu + 1)**0.5 - 1)
        width = height - runningheight
        runningheight = height
        layerheight.append(width)
else:
    layerheight = ztop / nlayers

if pick_up:
    mesh = pick_up_mesh(output, mesh_name)
else:
    # m = GeneralCubedSphereMesh(a, num_cells_per_edge_of_panel=ncells, degree=2)
    m = CubedSphereMesh(a, ref_level, degree=2)
    mesh = ExtrudedMesh(m, layers=nlayers, layer_height=layerheight, extrusion_type='radial', name=mesh_name)

xyz = SpatialCoordinate(mesh)
domain = Domain(mesh, dt, "RTCF", degree=element_degree)

Vu = domain.spaces('HDiv')
Vr = domain.spaces('DG')
Vt = domain.spaces('theta')

# Equations
params = CompressibleParameters()
omega = Constant(7.292e-5)
Omega = as_vector((0, 0, omega))
if no_physics:
    active_tracers = [WaterVapour()]
else:
    active_tracers = [WaterVapour(), CloudWater(), Rain()]
eqn = CompressibleEulerEquations(domain, params, Omega=Omega,
                                 u_transport_option=u_transport_option,
                                 active_tracers=active_tracers)

diagnostic_fields = [MeridionalComponent('u', space=Vr),
                     ZonalComponent('u', space=Vr),
                     RadialComponent('u', space=Vr),
                     CourantNumber(),
                     Pressure(eqn, space=Vt),
                     Temperature(eqn, space=Vt),
                     Perturbation('Pressure_Vt'),
                     Theta_d(eqn, space=Vt),
                     RelativeHumidity(eqn)]

io = IO(domain, output, diagnostic_fields=diagnostic_fields)

# Transport options
transport_schemes = []
transport_methods = []
max_courant = 0.8 if element_degree == 0 else 0.35

# u transport
if element_degree == 0:
    assert not vector_invariant, 'Cannot run with vector invariant and lowest-order spaces'
    VHDiv1, VHcurl = buildUrecoverySpaces(mesh, 1)
    VHDiv0, VHcurl0 = buildUrecoverySpaces(mesh, 0)

    u_opts = RecoveryOptions(embedding_space=VHDiv1,
                             recovered_space=VHcurl0,
                             boundary_method=BoundaryMethod.hcurl,
                             injection_method = 'project',
                             project_high_method = 'project',
                             broken_method='project')

    transport_schemes.append(SSPRK3(domain, "u", options=u_opts, subcycle_by=max_courant))
    transport_methods.append(DGUpwind(eqn, "u"))
else:
    # SUPG, needs IBP specifying
    u_opts = SUPGOptions()
    transport_schemes.append(TrapeziumRule(domain, "u", options=u_opts))
    transport_methods.append(DGUpwind(eqn, "u", ibp=u_opts.ibp))

# rho transport
if element_degree == 0:
    VDG1 = domain.spaces('DG1_equispaced')
    VCG1 = FunctionSpace(mesh, 'CG', 1)

    rho_opts = RecoveryOptions(embedding_space=VDG1,
                               recovered_space=VCG1,
                               boundary_method=BoundaryMethod.extruded)
else:
    rho_opts = None

transport_schemes.append(SSPRK3(domain, "rho", options=rho_opts, subcycle_by=max_courant))
transport_methods.append(DGUpwind(eqn, "rho"))

# theta transport
if element_degree == 0:
    theta_opts = RecoveryOptions(embedding_space=VDG1,
                                 recovered_space=VCG1,
                                 project_low_method='recover')
    if limit_theta:
        limiter = VertexBasedLimiter(VDG1)
    else:
        limiter = None
    moisture_limiter = VertexBasedLimiter(VDG1)
else:
    theta_opts = EmbeddedDGOptions()
    if limit_theta:
        limiter = ThetaLimiter(Vt)
    else:
        limiter = None
    moisture_limiter = ThetaLimiter(Vt)

transport_methods.append(DGUpwind(eqn, "theta"))
transport_methods.append(DGUpwind(eqn, "water_vapour"))
if not no_physics:
    transport_methods.append(DGUpwind(eqn, "cloud_water"))
    transport_methods.append(DGUpwind(eqn, "rain"))
transport_schemes.append(SSPRK3(domain, "theta", options=theta_opts, limiter=limiter, subcycle_by=max_courant))
transport_schemes.append(SSPRK3(domain, "water_vapour", options=theta_opts, limiter=moisture_limiter, subcycle_by=max_courant))
if not no_physics:
    transport_schemes.append(SSPRK3(domain, "cloud_water", options=theta_opts, limiter=moisture_limiter, subcycle_by=max_courant))
    transport_schemes.append(SSPRK3(domain, "rain", options=theta_opts, limiter=moisture_limiter, subcycle_by=max_courant))

# Linear Solver
linear_solver = CompressibleSolver(eqn)

# Physics
<<<<<<< HEAD
if not no_physics:
    T_surf = Constant(302.15)
    rainfall_method = DGUpwind(eqn, 'rain', outflow=True)

if no_physics:
    fast_physics_schemes = None
    physics_schemes = None
else:
    bl_mixing_theta = BoundaryLayerMixing(eqn, 'theta')
    bl_mixing_mv = BoundaryLayerMixing(eqn, 'water_vapour')
    fast_physics_schemes = [(StaticAdjustment(eqn), ForwardEuler(domain)),
                            #(SuppressVerticalWind(eqn, 2*60*60), ForwardEuler(domain))
    ]
=======
T_surf = Constant(302.15)
if not no_physics:
    rainfall_method = DGUpwind(eqn, 'rain', outflow=True)

    bl_mixing_theta = BoundaryLayerMixing(eqn, 'theta')
    bl_mixing_mv = BoundaryLayerMixing(eqn, 'water_vapour')
    fast_physics_schemes = [(StaticAdjustment(eqn), ForwardEuler(domain)),
                            (SuppressVerticalWind(eqn, 2*60*60), ForwardEuler(domain))]
>>>>>>> ef1b2935

    physics_schemes = [(Fallout(eqn, 'rain', domain, rainfall_method, moments=AdvectedMoments.M0), SSPRK3(domain)),
                       (Coalescence(eqn), ForwardEuler(domain)),
                       (EvaporationOfRain(eqn), ForwardEuler(domain)),
                       (SaturationAdjustment(eqn), ForwardEuler(domain)),
                       (SurfaceFluxes(eqn, T_surf, 'water_vapour', implicit_formulation=True), ForwardEuler(domain)),
                       (WindDrag(eqn, implicit_formulation=True), ForwardEuler(domain)),
                       (bl_mixing_theta, BackwardEuler(domain)),
<<<<<<< HEAD
                       (bl_mixing_mv, BackwardEuler(domain)),
                       (SuppressVerticalWind(eqn, 2*60*60), ForwardEuler(domain))]
=======
                       (bl_mixing_mv, BackwardEuler(domain))]
else:
    fast_physics_schemes = []
    physics_schemes = []
>>>>>>> ef1b2935

# Time Stepper
stepper = SemiImplicitQuasiNewton(eqn, io, transport_schemes, transport_methods,
                                  linear_solver=linear_solver, alpha=0.55,
                                  fast_physics_schemes=fast_physics_schemes,
                                  physics_schemes=physics_schemes)

# ---------------------------------------------------------------------------- #
# Initial Conditions
# ---------------------------------------------------------------------------- #

if not pick_up:
    # set up parameters
    Rd = params.R_d
    Rv = params.R_v
    cp = params.cp
    g = params.g
    p0 = Constant(100000)
    kappa = params.kappa

    X = 1.0        # Small-planet scaling factor (regular-size Earth)
    zt = 15000.    # Tropopause height
    q0 = 0.021     # Maximum specific humidity amplitude kg/kg
    qt = 1e-11     # Specific humidity in the upper atmosphere
    T0 = 302.15    # Surface temperature of the air
    Ts = 302.15    # Sea surface temperature
    zq1 = 3000.    # Height related to linear decrease of q with height
    zq2 = 8000.    # Height related to quadratic decrease of q with height
    Gamma = 0.007  # Virtual temperature lapse rate
    pb = 101500.   # Background surface pressure
    lat_c = pi/18  # Initial latitude of vortex centre
    lon_c = 0      # Initial longitude of vortex centre
    deltap = 1115. # Pressure perturbation at vortex center
    rp = 282000.   # Horizontal half-width of pressure perturbation
    zp = 7000.     # Height related to the vertical decay of pressure perturbation
    eps = 1e-25    # Small value threshold


    u0 = stepper.fields("u")
    rho0 = stepper.fields("rho")
    theta0 = stepper.fields("theta")
    vapour0 = stepper.fields("water_vapour")

    # ------------------------------------------------------------------------ #
    # Base State
    # ------------------------------------------------------------------------ #

    lon, lat, radial_coord = lonlatr_from_xyz(xyz[0], xyz[1], xyz[2])
    z = radial_coord - a

    # Specific humidity
    q_expr = conditional(z < zt, q0*exp(-z/zq1)*exp(-(z/zq2)**2), qt)
    mv_expr = q_expr / (1 - q_expr)
    # Virtual temperature
    mv0 = q0/(1-q0)
    Tv0 = T0*(1 + Rv*mv0/Rd)
    Tvt = Tv0 - Gamma*zt
    Tvd_bar_expr = conditional(z < zt, Tv0 - Gamma*z, Tvt)
    # Pressure
    pt = pb*(Tvt/Tv0)**(g/(Rd*Gamma))
    p_bar_expr = conditional(z < zt, pb*((Tv0 - Gamma*z)/Tv0)**(g/(Rd*Gamma)),
                             pt*exp(g*(zt-z)/(Rd*Tvt)))
    exner_boundary = Constant((pb / p0)**kappa)

    # Background state fields
    # Set background pressure to use in diagnostics
    pressure_b_Vt = stepper.fields('Pressure_Vt_bar', space=Vt, dump=True, pick_up=True)
    exner_b = Function(Vr)
    rho_b = Function(Vr)
    thetavd_b = Function(Vt)
    rho_b_Vt = Function(Vt)
    boundary_method = BoundaryMethod.extruded if element_degree == 0 else None
    rho_recoverer = Recoverer(rho_b, rho_b_Vt, boundary_method=boundary_method)

    # Evaluate background states
    thetavd_bar_expr = Tvd_bar_expr * (p0 / p_bar_expr) ** kappa
    rho_bar_expr = p_bar_expr / (Rd*Tvd_bar_expr)
    vapour0.interpolate(mv_expr)
    thetavd_b.interpolate(thetavd_bar_expr)
    # First guesses for rho and exner for hydrostatic balance solve
    rho_b.interpolate(rho_bar_expr)
    exner_b.interpolate(tde.exner_pressure(params, rho_b, thetavd_b))
    # Ensure base state is in numerical hydrostatic balance
    logger.info('Compressible hydrostatic balance solve')
    compressible_hydrostatic_balance(eqn, thetavd_b, rho_b, exner0=exner_b,
                                     exner_boundary=exner_boundary, mr_t=vapour0,
                                     solve_for_rho=True)
    # Back out background pressure from prognostic variables
    rho_recoverer.project()
    exner_bar_expr = tde.exner_pressure(params, rho_b_Vt, thetavd_b)
    pressure_b_Vt.interpolate(tde.p(params, exner_bar_expr))

    # ------------------------------------------------------------------------ #
    # Perturbation
    # ------------------------------------------------------------------------ #

    r = a * great_arc_angle(lon, lat, lon_c, lat_c)

    # Pressure perturbation
    p_pert_expr = conditional(z > zt, Constant(0.0),
                              -deltap*exp(-(r/rp)**1.5-(z/zp)**2)*((Tv0-Gamma*z)/Tv0)**(g/(Rd*Gamma)))
    p_expr = p_bar_expr + p_pert_expr
    exner0 = Function(Vr)
    exner0.interpolate((p_expr / p0)**kappa)
    # Make a copy of exner0 to use as the initial boundary condition
    exner_boundary = Function(Vt).interpolate((p_expr / p0)**kappa)

    # Temperature perturbation
    Tvd_pert_expr = conditional(z > zt, Constant(0.0),
                                (Tv0 - Gamma*z)*(-1 + 1 / (1 + 2*Rd*(Tv0-Gamma*z)*z
                                / (g*zp**2*(1 - pb/deltap*exp((r/rp)**1.5 + (z/zp)**2))))))
    Tvd_expr = Tvd_bar_expr + Tvd_pert_expr

    # Wind field
    fc = 2*omega*sin(lat_c)
    tangent_u = conditional(z > zt, Constant(0.0),
                            -fc*r/2 + sqrt((fc*r/2)**2
                                        - 1.5*(r/rp)**1.5*(Tv0 - Gamma*z)*Rd
                                        / (1 + 2*Rd*(Tv0-Gamma*z)*z/(g*zp**2)
                                            - pb/deltap*exp((r/rp)**1.5+(z/zp)**2))))

    d1 = sin(lat_c)*cos(lat) - cos(lat_c)*sin(lat)*cos(lon-lon_c)
    d2 = cos(lat_c)*sin(lon-lon_c)
    d = max_value(eps, sqrt(d1**2 + d2**2))
    zonal_u = tangent_u*d1/d
    meridional_u = tangent_u*d2/d

    # Scalar prognostics: perturbations are made to base state
    thetavd_expr = Tvd_expr * (p0 / p_expr) ** kappa
    thetavd_pert_expr = thetavd_expr - thetavd_bar_expr
    rho_expr = p_expr / (Rd*Tvd_expr)
    rho_pert_expr = rho_expr - rho_bar_expr

    # ------------------------------------------------------------------------ #
    # Configuring fields
    # ------------------------------------------------------------------------ #

    e_lon_tuple = xyz_vector_from_lonlatr([Constant(1.0), Constant(0.0), Constant(0.0)], xyz)
    e_lat_tuple = xyz_vector_from_lonlatr([Constant(0.0), Constant(1.0), Constant(0.0)], xyz)
    e_lon = as_vector(e_lon_tuple)
    e_lat = as_vector(e_lat_tuple)

    # obtain initial conditions
    logger.info('Set up initial conditions')
    logger.info('project u')
    test_u = TestFunction(Vu)
    dx_reduced = dx(degree=4)
    u_proj_eqn = inner(test_u, u0 - zonal_u*e_lon - meridional_u*e_lat)*dx_reduced
    u_proj_prob = NonlinearVariationalProblem(u_proj_eqn, u0)
    u_proj_solver = NonlinearVariationalSolver(u_proj_prob)
    u_proj_solver.solve()
    logger.info('interpolate theta')
    # Generate initial conditions for prognostics by adding perturbations to numerical base state
    theta0.interpolate(thetavd_b + thetavd_pert_expr)
    # In theory here could get rho by interpolating expression
    # rho0.interpolate(rho_b + rho_pert_expr)
    logger.info('find rho: compressible hydrostatic balance')
    compressible_hydrostatic_balance(eqn, theta0, rho0, exner0=exner0,
                                     exner_boundary=exner_boundary, mr_t=vapour0,
                                     solve_for_rho=True)

    logger.info('make analytic rho')
    rho_analytic = Function(Vr).interpolate(rho_expr)
    logger.info(f'Normalised rho error is: {errornorm(rho_analytic, rho0) / norm(rho_analytic)}')

    # assign reference profiles
    stepper.set_reference_profiles([('rho', rho_b),
                                    ('theta', thetavd_b)])

# ---------------------------------------------------------------------------- #
# Run
# ---------------------------------------------------------------------------- #

stepper.run(t=0, tmax=tmax, pick_up=pick_up)<|MERGE_RESOLUTION|>--- conflicted
+++ resolved
@@ -52,11 +52,7 @@
     dirname += '_variable_height'
 if no_physics:
     dirname += '_no_physics'
-<<<<<<< HEAD
-    
-=======
-
->>>>>>> ef1b2935
+
 output = OutputParameters(dirname=dirname,
                           dumpfreq=dumpfreq,
                           chkptfreq=dumpfreq,
@@ -229,21 +225,6 @@
 linear_solver = CompressibleSolver(eqn)
 
 # Physics
-<<<<<<< HEAD
-if not no_physics:
-    T_surf = Constant(302.15)
-    rainfall_method = DGUpwind(eqn, 'rain', outflow=True)
-
-if no_physics:
-    fast_physics_schemes = None
-    physics_schemes = None
-else:
-    bl_mixing_theta = BoundaryLayerMixing(eqn, 'theta')
-    bl_mixing_mv = BoundaryLayerMixing(eqn, 'water_vapour')
-    fast_physics_schemes = [(StaticAdjustment(eqn), ForwardEuler(domain)),
-                            #(SuppressVerticalWind(eqn, 2*60*60), ForwardEuler(domain))
-    ]
-=======
 T_surf = Constant(302.15)
 if not no_physics:
     rainfall_method = DGUpwind(eqn, 'rain', outflow=True)
@@ -252,7 +233,6 @@
     bl_mixing_mv = BoundaryLayerMixing(eqn, 'water_vapour')
     fast_physics_schemes = [(StaticAdjustment(eqn), ForwardEuler(domain)),
                             (SuppressVerticalWind(eqn, 2*60*60), ForwardEuler(domain))]
->>>>>>> ef1b2935
 
     physics_schemes = [(Fallout(eqn, 'rain', domain, rainfall_method, moments=AdvectedMoments.M0), SSPRK3(domain)),
                        (Coalescence(eqn), ForwardEuler(domain)),
@@ -261,15 +241,11 @@
                        (SurfaceFluxes(eqn, T_surf, 'water_vapour', implicit_formulation=True), ForwardEuler(domain)),
                        (WindDrag(eqn, implicit_formulation=True), ForwardEuler(domain)),
                        (bl_mixing_theta, BackwardEuler(domain)),
-<<<<<<< HEAD
-                       (bl_mixing_mv, BackwardEuler(domain)),
-                       (SuppressVerticalWind(eqn, 2*60*60), ForwardEuler(domain))]
-=======
                        (bl_mixing_mv, BackwardEuler(domain))]
 else:
     fast_physics_schemes = []
     physics_schemes = []
->>>>>>> ef1b2935
+
 
 # Time Stepper
 stepper = SemiImplicitQuasiNewton(eqn, io, transport_schemes, transport_methods,
